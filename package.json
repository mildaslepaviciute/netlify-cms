{
  "name": "netlify-react-cms",
  "version": "0.0.1",
  "description": "Netlify CMS lets content editors work on structured content stored in git",
  "main": "index.js",
  "scripts": {
    "start": "webpack-dev-server --config webpack.dev.js",
    "test": "NODE_ENV=test npm run lint && jest",
    "test:watch": "NODE_ENV=test jest --watch",
    "build": "webpack --config webpack.config.js",
    "storybook": "start-storybook -p 9001",
    "storybook-build": "build-storybook -o dist",
    "lint": "npm run lint:js & npm run lint:css",
    "lint:js": "eslint .",
    "lint:js:fix": "npm run lint:js -- --fix",
    "lint:css": "stylelint 'src/**/*.css'",
    "lint:css:fix": "stylefmt --recursive src/",
    "lint:staged": "lint-staged",
    "deps": "npm-check -s",
    "deps:update": "npm-check -u"
  },
  "lint-staged": {
    "*.js": [
      "eslint --fix",
      "git add"
    ],
    "*.css": [
      "stylefmt",
      "stylelint",
      "git add"
    ]
  },
  "pre-commit": "lint:staged",
  "keywords": [
    "netlify",
    "cms"
  ],
  "author": "Netlify",
  "license": "MIT",
  "devDependencies": {
    "@kadira/storybook": "^1.36.0",
    "babel-core": "^6.5.1",
<<<<<<< HEAD
    "babel-eslint": "^6.1.2",
    "babel-jest": "^15.0.0",
=======
>>>>>>> e89db336
    "babel-loader": "^6.2.2",
    "babel-plugin-lodash": "^3.2.0",
    "babel-plugin-transform-class-properties": "^6.5.2",
    "babel-plugin-transform-object-assign": "^6.5.0",
    "babel-plugin-transform-object-rest-spread": "^6.5.0",
    "babel-preset-es2015": "^6.5.0",
    "babel-preset-react": "^6.5.0",
    "babel-runtime": "^6.5.0",
    "css-loader": "^0.23.1",
<<<<<<< HEAD
    "enzyme": "^2.4.1",
    "eslint": "^3.5.0",
    "eslint-plugin-class-property": "^1.0.1",
    "eslint-plugin-react": "^5.1.1",
=======
    "eslint": "^3.7.1",
    "eslint-config-netlify": "github:netlify/eslint-config-netlify",
>>>>>>> e89db336
    "expect": "^1.20.2",
    "exports-loader": "^0.6.3",
    "file-loader": "^0.8.5",
    "imports-loader": "^0.6.5",
    "jest-cli": "^15.1.1",
<<<<<<< HEAD
    "js-yaml": "^3.5.3",
    "lint-staged": "^3.0.3",
    "moment": "^2.11.2",
=======
    "lint-staged": "^3.0.2",
>>>>>>> e89db336
    "node-sass": "^3.10.0",
    "npm-check": "^5.2.3",
    "postcss-cssnext": "^2.7.0",
    "postcss-import": "^8.1.2",
    "postcss-loader": "^0.9.1",
    "pre-commit": "^1.1.3",
<<<<<<< HEAD
    "react": "^15.1.0",
    "react-addons-test-utils": "^15.3.2",
    "react-dom": "^15.1.0",
    "react-hot-loader": "^3.0.0-beta.2",
    "react-immutable-proptypes": "^1.6.0",
    "react-lazy-load": "^3.0.3",
    "react-pure-render": "^1.0.2",
    "react-redux": "^4.4.0",
    "react-router": "^2.5.1",
    "react-router-redux": "^4.0.5",
    "redux": "^3.3.1",
    "redux-thunk": "^1.0.3",
=======
>>>>>>> e89db336
    "sass-loader": "^4.0.2",
    "style-loader": "^0.13.0",
    "stylefmt": "^4.3.1",
    "stylelint": "^7.3.1",
    "stylelint-config-css-modules": "^0.1.0",
    "stylelint-config-standard": "^13.0.2",
    "stylelint-declaration-block-order": "^0.1.0",
    "stylelint-declaration-use-variable": "^1.6.0",
    "url-loader": "^0.5.7",
    "webpack": "^1.13.2",
    "webpack-dev-server": "^1.15.1",
    "webpack-merge": "^0.14.1",
    "webpack-postcss-tools": "^1.1.1"
  },
  "dependencies": {
    "autoprefixer": "^6.3.3",
    "bricks.js": "^1.7.0",
    "dateformat": "^1.0.12",
    "fuzzy": "^0.1.1",
    "immutable": "^3.7.6",
    "immutability-helper": "^2.0.0",
    "js-base64": "^2.1.9",
    "js-yaml": "^3.5.3",
    "json-loader": "^0.5.4",
    "localforage": "^1.4.2",
    "lodash": "^4.13.1",
    "markup-it": "git+https://github.com/cassiozen/markup-it.git",
    "material-design-icons": "^3.0.1",
    "moment": "^2.11.2",
    "normalize.css": "^4.2.0",
    "pluralize": "^3.0.0",
    "prismjs": "^1.5.1",
    "react": "^15.1.0",
    "react-dom": "^15.1.0",
    "react-hot-loader": "^3.0.0-beta.2",
    "react-addons-css-transition-group": "^15.3.1",
    "react-datetime": "^2.6.0",
    "react-portal": "^2.2.1",
    "react-simple-dnd": "^0.1.2",
    "react-toolbox": "^1.2.1",
<<<<<<< HEAD
    "selection-position": "^1.0.0",
    "semaphore": "^1.0.5",
    "slate": "^0.14.14",
    "slate-drop-or-paste-images": "^0.2.0"
=======
    "react-waypoint": "^3.1.3",
    "react-immutable-proptypes": "^1.6.0",
    "react-lazy-load": "^3.0.3",
    "react-pure-render": "^1.0.2",
    "react-redux": "^4.4.0",
    "react-router": "^2.5.1",
    "react-router-redux": "^4.0.5",
    "redux": "^3.3.1",
    "redux-thunk": "^1.0.3",
    "selection-position": "^1.0.0",
    "semaphore": "^1.0.5",
    "slate": "^0.13.6",
    "whatwg-fetch": "^1.0.0"
>>>>>>> e89db336
  }
}<|MERGE_RESOLUTION|>--- conflicted
+++ resolved
@@ -40,11 +40,7 @@
   "devDependencies": {
     "@kadira/storybook": "^1.36.0",
     "babel-core": "^6.5.1",
-<<<<<<< HEAD
-    "babel-eslint": "^6.1.2",
     "babel-jest": "^15.0.0",
-=======
->>>>>>> e89db336
     "babel-loader": "^6.2.2",
     "babel-plugin-lodash": "^3.2.0",
     "babel-plugin-transform-class-properties": "^6.5.2",
@@ -54,48 +50,21 @@
     "babel-preset-react": "^6.5.0",
     "babel-runtime": "^6.5.0",
     "css-loader": "^0.23.1",
-<<<<<<< HEAD
     "enzyme": "^2.4.1",
-    "eslint": "^3.5.0",
-    "eslint-plugin-class-property": "^1.0.1",
-    "eslint-plugin-react": "^5.1.1",
-=======
     "eslint": "^3.7.1",
     "eslint-config-netlify": "github:netlify/eslint-config-netlify",
->>>>>>> e89db336
     "expect": "^1.20.2",
     "exports-loader": "^0.6.3",
     "file-loader": "^0.8.5",
     "imports-loader": "^0.6.5",
     "jest-cli": "^15.1.1",
-<<<<<<< HEAD
-    "js-yaml": "^3.5.3",
     "lint-staged": "^3.0.3",
-    "moment": "^2.11.2",
-=======
-    "lint-staged": "^3.0.2",
->>>>>>> e89db336
     "node-sass": "^3.10.0",
     "npm-check": "^5.2.3",
     "postcss-cssnext": "^2.7.0",
     "postcss-import": "^8.1.2",
     "postcss-loader": "^0.9.1",
     "pre-commit": "^1.1.3",
-<<<<<<< HEAD
-    "react": "^15.1.0",
-    "react-addons-test-utils": "^15.3.2",
-    "react-dom": "^15.1.0",
-    "react-hot-loader": "^3.0.0-beta.2",
-    "react-immutable-proptypes": "^1.6.0",
-    "react-lazy-load": "^3.0.3",
-    "react-pure-render": "^1.0.2",
-    "react-redux": "^4.4.0",
-    "react-router": "^2.5.1",
-    "react-router-redux": "^4.0.5",
-    "redux": "^3.3.1",
-    "redux-thunk": "^1.0.3",
-=======
->>>>>>> e89db336
     "sass-loader": "^4.0.2",
     "style-loader": "^0.13.0",
     "stylefmt": "^4.3.1",
@@ -136,12 +105,6 @@
     "react-portal": "^2.2.1",
     "react-simple-dnd": "^0.1.2",
     "react-toolbox": "^1.2.1",
-<<<<<<< HEAD
-    "selection-position": "^1.0.0",
-    "semaphore": "^1.0.5",
-    "slate": "^0.14.14",
-    "slate-drop-or-paste-images": "^0.2.0"
-=======
     "react-waypoint": "^3.1.3",
     "react-immutable-proptypes": "^1.6.0",
     "react-lazy-load": "^3.0.3",
@@ -153,8 +116,8 @@
     "redux-thunk": "^1.0.3",
     "selection-position": "^1.0.0",
     "semaphore": "^1.0.5",
-    "slate": "^0.13.6",
+    "slate": "^0.14.14",
+    "slate-drop-or-paste-images": "^0.2.0",
     "whatwg-fetch": "^1.0.0"
->>>>>>> e89db336
   }
 }