--- conflicted
+++ resolved
@@ -3,11 +3,7 @@
 import { connect } from 'react-redux';
 import { boundGetAsset } from 'Actions/media';
 import { Link } from 'react-router-dom';
-<<<<<<< HEAD
-import { colors, colorsRaw, components, lengths } from 'netlify-cms-ui-legacy';
-=======
-import { colors, colorsRaw, components, lengths, zIndex } from 'netlify-cms-ui-default';
->>>>>>> 99071c14
+import { colors, colorsRaw, components, lengths, zIndex } from 'netlify-cms-ui-legacy';
 import { VIEW_STYLE_LIST, VIEW_STYLE_GRID } from 'Constants/collectionViews';
 import { selectIsLoadingAsset } from 'Reducers/medias';
 import { selectEntryCollectionTitle } from 'Reducers/collections';
