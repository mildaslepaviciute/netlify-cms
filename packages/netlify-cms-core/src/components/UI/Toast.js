// eslint-disable-next-line no-unused-vars
import React from 'react';
import PropTypes from 'prop-types';
import { css, Global } from '@emotion/core';
import { translate } from 'react-polyglot';
import reduxNotificationsStyles from 'redux-notifications/lib/styles.css';
<<<<<<< HEAD
import { shadows, colors, lengths } from 'netlify-cms-ui-legacy';
=======
import { shadows, colors, lengths, zIndex } from 'netlify-cms-ui-default';
>>>>>>> 99071c14

const ReduxNotificationsGlobalStyles = () => (
  <Global
    styles={css`
      ${reduxNotificationsStyles};

      .notif__container {
        z-index: ${zIndex.zIndex10000};
        white-space: pre-wrap;
      }
    `}
  />
);

const styles = {
  toast: css`
    ${shadows.drop};
    background-color: ${colors.background};
    color: ${colors.textLight};
    border-radius: ${lengths.borderRadius};
    margin: 10px;
    padding: 20px;
    overflow: hidden;
  `,
  info: css`
    background-color: ${colors.infoBackground};
    color: ${colors.infoText};
  `,
  success: css`
    background-color: ${colors.successBackground};
    color: ${colors.successText};
  `,
  warning: css`
    background-color: ${colors.warnBackground};
    color: ${colors.warnText};
  `,
  danger: css`
    background-color: ${colors.errorBackground};
    color: ${colors.errorText};
  `,
};

const Toast = ({ kind, message, t }) => (
  <div css={[styles.toast, styles[kind]]}>
    <ReduxNotificationsGlobalStyles />
    {t(message.key, { details: message.details })}
  </div>
);

Toast.propTypes = {
  kind: PropTypes.oneOf(['info', 'success', 'warning', 'danger']).isRequired,
  message: PropTypes.object,
  t: PropTypes.func.isRequired,
};

export default translate()(Toast);<|MERGE_RESOLUTION|>--- conflicted
+++ resolved
@@ -4,11 +4,7 @@
 import { css, Global } from '@emotion/core';
 import { translate } from 'react-polyglot';
 import reduxNotificationsStyles from 'redux-notifications/lib/styles.css';
-<<<<<<< HEAD
-import { shadows, colors, lengths } from 'netlify-cms-ui-legacy';
-=======
-import { shadows, colors, lengths, zIndex } from 'netlify-cms-ui-default';
->>>>>>> 99071c14
+import { shadows, colors, lengths, zIndex } from 'netlify-cms-ui-legacy';
 
 const ReduxNotificationsGlobalStyles = () => (
   <Global
