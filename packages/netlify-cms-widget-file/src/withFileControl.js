import React from 'react';
import PropTypes from 'prop-types';
import ImmutablePropTypes from 'react-immutable-proptypes';
import styled from '@emotion/styled';
import { Map, List } from 'immutable';
import { once } from 'lodash';
import uuid from 'uuid/v4';
import { oneLine } from 'common-tags';
<<<<<<< HEAD
import { lengths, components, buttons, borders, effects, shadows } from 'netlify-cms-ui-legacy';
=======
import { lengths, components, buttons, borders, effects, shadows } from 'netlify-cms-ui-default';
import { basename } from 'netlify-cms-lib-util';
>>>>>>> 99071c14

const MAX_DISPLAY_LENGTH = 50;

const ImageWrapper = styled.div`
  flex-basis: 155px;
  width: 155px;
  height: 100px;
  margin-right: 20px;
  margin-bottom: 20px;
  border: ${borders.textField};
  border-radius: ${lengths.borderRadius};
  overflow: hidden;
  ${effects.checkerboard};
  ${shadows.inset};
`;

const StyledImage = styled.img`
  width: 100%;
  height: 100%;
  object-fit: contain;
`;

const Image = props => <StyledImage role="presentation" {...props} />;

const MultiImageWrapper = styled.div`
  display: flex;
  flex-wrap: wrap;
`;

const FileLink = styled.a`
  margin-bottom: 20px;
  font-weight: normal;
  color: inherit;

  &:hover,
  &:active,
  &:focus {
    text-decoration: underline;
  }
`;

const FileLinks = styled.div`
  margin-bottom: 12px;
`;

const FileLinkList = styled.ul`
  list-style-type: none;
`;

const FileWidgetButton = styled.button`
  ${buttons.button};
  ${components.badge};
`;

const FileWidgetButtonRemove = styled.button`
  ${buttons.button};
  ${components.badgeDanger};
  margin-top: 12px;
`;

function isMultiple(value) {
  return Array.isArray(value) || List.isList(value);
}

const warnDeprecatedOptions = once(field =>
  console.warn(oneLine`
  Netlify CMS config: ${field.get('name')} field: property "options" has been deprecated for the
  ${field.get('widget')} widget and will be removed in the next major release. Rather than
  \`field.options.media_library\`, apply media library options for this widget under
  \`field.media_library\`.
`),
);

export default function withFileControl({ forImage } = {}) {
  return class FileControl extends React.Component {
    static propTypes = {
      field: PropTypes.object.isRequired,
      getAsset: PropTypes.func.isRequired,
      mediaPaths: ImmutablePropTypes.map.isRequired,
      onAddAsset: PropTypes.func.isRequired,
      onChange: PropTypes.func.isRequired,
      onRemoveInsertedMedia: PropTypes.func.isRequired,
      onOpenMediaLibrary: PropTypes.func.isRequired,
      onClearMediaControl: PropTypes.func.isRequired,
      onRemoveMediaControl: PropTypes.func.isRequired,
      classNameWrapper: PropTypes.string.isRequired,
      value: PropTypes.oneOfType([
        PropTypes.string,
        PropTypes.arrayOf(PropTypes.string),
        ImmutablePropTypes.listOf(PropTypes.string),
      ]),
      t: PropTypes.func.isRequired,
    };

    static defaultProps = {
      value: '',
    };

    constructor(props) {
      super(props);
      this.controlID = uuid();
    }

    shouldComponentUpdate(nextProps) {
      /**
       * Always update if the value or getAsset changes.
       */
      if (this.props.value !== nextProps.value || this.props.getAsset !== nextProps.getAsset) {
        return true;
      }

      /**
       * If there is a media path for this control in the state object, and that
       * path is different than the value in `nextProps`, update.
       */
      const mediaPath = nextProps.mediaPaths.get(this.controlID);
      if (mediaPath && nextProps.value !== mediaPath) {
        return true;
      }

      return false;
    }

    componentDidUpdate() {
      const { mediaPaths, value, onRemoveInsertedMedia, onChange } = this.props;
      const mediaPath = mediaPaths.get(this.controlID);
      if (mediaPath && mediaPath !== value) {
        onChange(mediaPath);
      } else if (mediaPath && mediaPath === value) {
        onRemoveInsertedMedia(this.controlID);
      }
    }

    componentWillUnmount() {
      this.props.onRemoveMediaControl(this.controlID);
    }

    handleChange = e => {
      const { field, onOpenMediaLibrary, value } = this.props;
      e.preventDefault();
      let mediaLibraryFieldOptions;

      /**
       * `options` hash as a general field property is deprecated, only used
       * when external media libraries were first introduced. Not to be
       * confused with `options` for the select widget, which serves a different
       * purpose.
       */
      if (field.hasIn(['options', 'media_library'])) {
        warnDeprecatedOptions(field);
        mediaLibraryFieldOptions = field.getIn(['options', 'media_library'], Map());
      } else {
        mediaLibraryFieldOptions = field.get('media_library', Map());
      }

      return onOpenMediaLibrary({
        controlID: this.controlID,
        forImage,
        privateUpload: field.get('private'),
        value,
        allowMultiple: !!mediaLibraryFieldOptions.get('allow_multiple', true),
        config: mediaLibraryFieldOptions.get('config'),
        field,
      });
    };

    handleRemove = e => {
      e.preventDefault();
      this.props.onClearMediaControl(this.controlID);
      return this.props.onChange('');
    };

    getValidateValue = () => {
      const { value } = this.props;
      if (value) {
        return isMultiple(value) ? value.map(v => basename(v)) : basename(value);
      }

      return value;
    };

    renderFileLink = value => {
      const size = MAX_DISPLAY_LENGTH;
      if (!value || value.length <= size) {
        return value;
      }
      const text = `${value.substring(0, size / 2)}\u2026${value.substring(
        value.length - size / 2 + 1,
        value.length,
      )}`;
      return (
        <FileLink href={value} rel="noopener" target="_blank">
          {text}
        </FileLink>
      );
    };

    renderFileLinks = () => {
      const { value } = this.props;

      if (isMultiple(value)) {
        return (
          <FileLinks>
            <FileLinkList>
              {value.map(val => (
                <li key={val}>{this.renderFileLink(val)}</li>
              ))}
            </FileLinkList>
          </FileLinks>
        );
      }
      return <FileLinks>{this.renderFileLink(value)}</FileLinks>;
    };

    renderImages = () => {
      const { getAsset, value, field } = this.props;

      if (isMultiple(value)) {
        return (
          <MultiImageWrapper>
            {value.map(val => (
              <ImageWrapper key={val}>
                <Image src={getAsset(val, field) || ''} />
              </ImageWrapper>
            ))}
          </MultiImageWrapper>
        );
      }

      const src = getAsset(value, field);
      return (
        <ImageWrapper>
          <Image src={src || ''} />
        </ImageWrapper>
      );
    };

    renderSelection = subject => {
      const { t } = this.props;
      return (
        <div>
          {forImage ? this.renderImages() : null}
          <div>
            {forImage ? null : this.renderFileLinks()}
            <FileWidgetButton onClick={this.handleChange}>
              {t(`editor.editorWidgets.${subject}.chooseDifferent`)}
            </FileWidgetButton>
            <FileWidgetButtonRemove onClick={this.handleRemove}>
              {t(`editor.editorWidgets.${subject}.remove`)}
            </FileWidgetButtonRemove>
          </div>
        </div>
      );
    };

    renderNoSelection = subject => {
      const { t } = this.props;
      return (
        <FileWidgetButton onClick={this.handleChange}>
          {t(`editor.editorWidgets.${subject}.choose`)}
        </FileWidgetButton>
      );
    };

    render() {
      const { value, classNameWrapper } = this.props;
      const subject = forImage ? 'image' : 'file';

      return (
        <div className={classNameWrapper}>
          <span>{value ? this.renderSelection(subject) : this.renderNoSelection(subject)}</span>
        </div>
      );
    }
  };
}<|MERGE_RESOLUTION|>--- conflicted
+++ resolved
@@ -6,12 +6,8 @@
 import { once } from 'lodash';
 import uuid from 'uuid/v4';
 import { oneLine } from 'common-tags';
-<<<<<<< HEAD
 import { lengths, components, buttons, borders, effects, shadows } from 'netlify-cms-ui-legacy';
-=======
-import { lengths, components, buttons, borders, effects, shadows } from 'netlify-cms-ui-default';
 import { basename } from 'netlify-cms-lib-util';
->>>>>>> 99071c14
 
 const MAX_DISPLAY_LENGTH = 50;
 
